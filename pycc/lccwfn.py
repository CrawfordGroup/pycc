--- conflicted
+++ resolved
@@ -191,15 +191,9 @@
         Wmbej = self.build_Wmbej(Wmbej, ERI, L, self.Local.ERIoovo, self.Local.Sijnn, self.Local.Sijnj, self.Local.Sijjn, t1, t2)
         Wmbje, Wmbie = self.build_Wmbje(Wmbje, Wmbie, ERI, self.Local.ERIooov, self.Local.Sijnn, self.Local.Sijin, self.Local.Sijjn, t1, t2)
 
-<<<<<<< HEAD
-        r1 = self.r_T1(r1, self.Local.Fov , ERI, L, self.Local.Loovo, self.Local.Sijmm, self.Local.Sijim, self.Local.Sijmn,
-        t1, t2, Fae, Fmi, Fme)
-        r2 = self.r_T2(r2, ERI, self.Local.ERIoovv, self.Local.ERIvvvv, self.Local.ERIovoo, self.Local.Sijmm, self.Local.Sijim,
-=======
         r1 = self.r_T1(r1, self.Local.Fov , ERI, L, self.Local.Loovo, self.Local.Sijmm, self.Local.Sijim, self.Local.Sijmn,  
         t1, t2, Fae, Fmi, Fme)
         r2 = self.r_T2(r2, ERI, self.Local.ERIoovv, self.Local.ERIvvvv, self.Local.ERIovoo, self.Local.Sijmm, self.Local.Sijim, 
->>>>>>> 04f657b1
         self.Local.Sijmj, self.Local.Sijnn, self.Local.Sijmn, t1, t2, Fae ,Fmi, Fme, Wmnij, Zmbij, Wmbej, Wmbje, Wmbie)
 
         return r1, r2   
@@ -564,16 +558,6 @@
 
     def r_T1(self, r1_ii, Fov , ERI, L, Loovo, Sijmm, Sijim, Sijmn, t1, t2, Fae, Fmi, Fme):
         #self.r1_t.start()
-<<<<<<< HEAD
-=======
-        for i in range(self.no):
-            r1_ii.append(np.zeros_like(t1[i]))
-        #self.r1_t.stop()
-        return r1_ii
-
-    def r_T2(self,r2_ij, ERI, ERIoovv, ERIvvvv, ERIovoo, Sijmm, Sijim, Sijmj, Sijnn, Sijmn, t1, t2, Fae ,Fmi, Fme, Wmnij, Zmbij, Wmbej, Wmbje, Wmbie):
-        #self.r2_t.start()
->>>>>>> 04f657b1
         v = self.v
         QL = self.QL
 
