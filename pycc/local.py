import psi4
import numpy as np
from opt_einsum import contract
import time
from debug import Debug

class Local(object):
    """
    A Local object for simulating different (virtual-space) localization schemes.
	
    Attributes
    ----------
    C: Psi4.core.Matrix object
        localized active orbital coefficients
    nfzc: int
        number of frozen core orbitals
    no: int
        number of (active) occupied orbitals
    nv: int
        number of virtual orbitals
    H: PyCC Hamiltonian object
        Hamiltonian object with integrals, Fock matrices, and orbital coefficients
    cutoff: double
        main cutoff parameter for virtual space localizer
    core_cut: double (optional)
        used in PAO calculations for determining the norm-cutoff of the virtual space
    lindep_cut: double (optional)
        used in PAO calculations for determining linear dependence threshold
    e_conv : float
        convergence condition for MP2 correlation energy (default is 1e-12)
    r_conv : float
        convergence condition for MP2 residual rmsd (default is 1e-12)

    Parameters
    ----------
    local: string
        type of local calculation ("PAO", "PNO", etc.)
    it2_opt: bool 
        Flag to optimize initial t2 amplitudes (default = True) 

    Methods
    -------
    filter_amps(): Returns t1 and t2 amplitude numpy arrays
        rotates amps to local vir space, applies CC step, and back-transforms
    filter_res(): Returns t1 and t2 amplitude numpy arrays
        applies forward and reverse localized-virtual transforms (no CC step)
    filter_t2amps(): Returns only t2 amplitude numpy arrays
        rotates t2 amps to local vir space, applies CC step, and back-transforms
    _build(): runs requested local build
    _build_PAO(): build PAO orbital rotation tensors
    _build_PNO(): build PNO orbital rotation tensors   
    _build_PNOpp(): build PNO++ orbital rotation tensors
    trans_integrals(): transform Fock matrix and ERI from the MO basis to a local basis 

    Notes
    -----
    -try using the simulation code to ignore certain amplitudes in the ccsd for NO
    -for now local MP2 is here; however in the future, can designate a class object for just local wfn (MP2, CC, etc.)
     to run local MP2, uncomment the necessary lines within the _build_"local" functions which are at the end 
    """

    def __init__(self, local, C, nfzc, no, nv, H, cutoff, it2_opt,
            core_cut=5E-2,
            lindep_cut=1E-6,
            e_conv=1e-12,
            r_conv=1e-12):

        self.cutoff = cutoff
        self.nfzc = nfzc
        self.no = no
        self.nv = nv
        self.H = H
        self.C = C.to_array()
        self.local = local
        self.it2_opt = it2_opt
        self.core_cut = core_cut
        self.lindep_cut = lindep_cut
        self.e_conv = e_conv
        self.r_conv = r_conv
        self.Debug = Debug(self.no,self.nv)
        self._build()
    
    def _build(self):
        if self.local.upper() in ["PNO"]:
            self._build_PNO()
        elif self.local.upper() in ["PAO"]:
            self._build_PAO()
        elif self.local.upper() in ["PNO++"]:
            self._build_PNOpp()
        else:
            raise Exception("Not a valid local type!")

    def _build_PAO(self):
        """
        Attributes
        ----------
        Q: transform between canonical VMO and PAO spaces
        L: transform between PAO and semicanonical PAO spaces
        dim: dimension of PAO space
        eps: semicananonical PAO energies

        Notes
        -----
        - Equation numbers from Hampel & Werner 1996 [10.1063/1.471289]
        - D includes the sum over the inactive occ orbs (C_{pk}@C_{qk}^T) 
          because we still need to project frzn core out of the virtual space.
          everywhere else, use only active occ space C

        TODO
        ----
        - choose initial domains by charge (instead of just the first atom)
        - print domain atoms (not just # of functions)
        - simplify a2ao map generation
        """
        # SETUP 
        bs = self.H.basisset
        mints = psi4.core.MintsHelper(bs)
        no_all = self.no + self.nfzc
        D = self.H.C_all[:,:no_all] @ self.H.C_all[:,:no_all].T
        S = mints.ao_overlap().to_array() 
        nao = self.no + self.nv + self.nfzc

        # map the number of atoms, basis functions per atom, and their indices
        a2ao = {} # atom-to-nao dict
        for i in range(bs.nshell()): # initialize for every atom
            a2ao[str(bs.shell_to_center(i))] = []
        natom = len(list(a2ao.keys()))
        a2nao = [0]*natom
        for i in range(bs.nshell()): # find nbasis per atom
            a2nao[bs.shell_to_center(i)] += bs.shell(i).nfunction
        for i in range(natom): # store basis indices for each atom
            bsi = [b+sum(a2nao[:i]) for b in range(a2nao[i])]
            a2ao[str(i)] = bsi

        # now, a2ao is a dict (keys str(0-natom)) w/ vals as indices
        # of AOs on each atom

        # SINGLES DOMAINS
        atom_domains = [] # atom indices
        AO_domains = []   # AO basis function indices
        for i in range(0,self.no):
            # population matrix for orbital i
            charges = [0]*natom
            for j in range(natom):
                for k in a2ao[str(j)]:
                    SC = contract('l,l->',S[k,:],self.C[:,i])
                    charges[j] += (SC*self.C[k,i])

            print("Charge analysis for occupied orbital %3d:" % i)
            print(np.round(charges,2))

            atoms = [i for i in range(natom)]
            zipped = zip(np.abs(np.array(charges)),atoms)
            sort = sorted(zipped, reverse=True)
            tups = zip(*sort)
            charges,atoms = [list(t) for t in tups] # sorted by abs(charge)

            # choose which atoms belong to the domain based on charge
            atom_domains.append([])
#            charge = 0
#            for n in range(0,natom):
#                atom_domains[i].append(atoms.pop(0))
#                charge += charges.pop(0)
#                if charge>1.8:
#                    break
            atom_domains[i].append(atoms.pop(0))

            # AOs associated with domain atoms
            AOi = []
            for n in atom_domains[i]:
                AOi += a2ao[str(n)]
            AOi = sorted(AOi) # set low-high ordering so two spaces with 
                              # the same orbitals will have them in the same order

            chk = 1
            while chk > self.cutoff:
                # Eq 8, SRp = SR
                # let A == S, B == SR
                # form and solve ARp = B
                A = np.zeros((len(AOi),len(AOi)))
                SB = np.zeros((len(AOi),nao))
                for x,a in enumerate(AOi):
                    for y,b in enumerate(AOi):
                        A[x,y] = S[a,b]
                    for y,b in enumerate(range(nao)):
                        SB[x,y] = S[a,b]
                B = contract('mp,p->m',SB,self.C[:,i])
                Rp = np.linalg.solve(A,B)
    
                # Eq 9, completeness check
                chk = 1 - contract('m,mn,n->',Rp,SB,self.C[:,i])

                if chk > self.cutoff:
                    try:
                        n = atoms.pop(0)
                        atom_domains[i].append(n)
                        AOi += a2ao[str(n)]
                        AOi = sorted(AOi) 
                    except IndexError:
                        print("Ran out of atoms. How did that happen?")
                        if self.cutoff == 0:
                            print("Current BP value: {}".format(chk))
                            print("Cutoff = 0 ... continuing with full space")
                            chk = 0
                            continue
                        else:
                            raise IndexError
                else:
                    print("Completeness threshold fulfilled.")
                    print("BP completeness check: %.3f" % chk)
                    print("PAO domain %3d contains %3d/%3d orbitals." 
                            % (i,len(AOi),self.no+self.nv))
            AO_domains.append(AOi)

        # at this point, atom_domains contains the indices for each atom in the 
        # PAO space for each occupied orbital
        # and AO_domains contains the (sorted low->high) indices of the
        # AOs which make up the PAO space for each occupied orbital

        # Eq 3, total virtual-space projector
        Rt_full = np.eye(S.shape[0]) - contract('ik,kj->ij',D,S)

        # remove PAOs with negligible norms
        for i in range(nao):
            norm = np.linalg.norm(Rt_full[:,i]) # column-norm
            if norm < self.core_cut:
                print("Norm of orbital %4d = %20.12f... deleting" % (i,norm))
                Rt_full[:,i] = 0

        # Eq 5, first two terms RHS
        # R^+.S for virtual space, we will use this to compute the LMO->PAO 
        # transformation matrix
        RS = self.C[:,self.no:].T @ S

        Q = []  # MOij->PAOij
        L = []  # PAOij->PAOij(semi-canonical)
        eps = [] # semi-canonical orbital energies
        dim = [] # dimension of final PAO pair spaces
        for ij in range(self.no**2):
            i = ij // self.no
            j = ij % self.no
            ij_domain = list(set(AO_domains[i]+AO_domains[j]))

            # Eq 5, last term RHS for a given pair
            Rt = np.zeros((nao,len(ij_domain)))
            for x,a in enumerate(ij_domain):
                Rt[:,x] = Rt_full[:,a] # virtual-space projector for pair ij

            # Eq 73, MO -> PAO (redundant)
            # called the "Local residual vector" in psi3
            # equivalent to Q in PNO code
            # used to transform the LMO-basis residual matrix into the
            # projected (redundant, non-canonical) PAO basis
            V = contract('ap,pq->aq',RS,Rt)
            Q.append(V)

            # Eq 5, PAO -> semicanonical PAO
            # check for linear dependencies 
            St = contract('pq,pr,rs->qs',Rt,S,Rt)
            evals,evecs = np.linalg.eigh(St)
            toss = np.abs(evals) < self.lindep_cut 
            if sum(toss) > 0:
                print("%1d linearly dependent orbitals removed." % (sum(toss)))

            # Eq 53, normalized nonredundant transform 
            # (still not semi-canonical)
            Xt = np.delete(evecs,toss,axis=1)
            evals = np.delete(evals,toss)
            for c in range(Xt.shape[1]):
                Xt[:,c] = Xt[:,c] / evals[c]**0.5
            dim.append(np.dtype('int64').type(Xt.shape[1]))

            # just below Eq 51, redundant PAO Fock 
            Ft = contract('pq,pr,rs->qs',Rt,self.H.F_ao,Rt)

            # Eq 54, non-redundant PAO Fock
            # diagonalize to get semi-canonical space
            Fbar = contract('pq,pr,rs->qs',Xt,Ft,Xt)
            evals,evecs = np.linalg.eigh(Fbar)

            # Eq 51, W 
            # rotates the redundant PAO-basis amplitudes 
            # directly into the into the non-redundant, semi-canonical basis
            W = contract('pq,qs->ps',Xt,evecs)

            eps.append(evals)
            L.append(W)

            print("Pair domain (%1d,%1d) contains %3d/%3d orbitals." 
                                % (i,j,dim[-1],nao))

        print("Average PAO dimension: %.2f" % (np.average(dim)))
        print("Number of canonical VMOs: %d" % (self.nv))

        self.Q = Q  # transform between canonical VMO and PAO spaces
        self.L = L  # transform between PAO and semicanonical PAO spaces
        self.dim = dim  # dimension of PAO space
        self.eps = eps  # semicananonical PAO energies

    def _build_PNO(self):
        """
        Perform MP2 loop in non-canonical MO basis, then construct pair density based on t2 amplitudes
        then build MP2-level PNOs 

        Attributes
        ----------
        Q: transform between canonical VMO and LPNO spaces
        L: transform between LPNO and semicanonical LPNO spaces
        dim: dimension of LPNO space
        eps: semicananonical LPNO energies
        """

        o = slice(0, self.no)
        v = slice(self.no, self.no+self.nv)

        # Compute MP2 amplitudes in non-canonical MO basis
        eps_occ = np.diag(self.H.F)[o]
        eps_vir = np.diag(self.H.F)[v]
        Dijab = eps_occ.reshape(-1,1,1,1) + eps_occ.reshape(-1,1,1) - eps_vir.reshape(-1,1) - eps_vir

        # initial guess amplitudes
        t2 = self.H.ERI[o,o,v,v]/Dijab
        
        print("Initial MP2 energy:")
        print(contract('ijab,ijab->', t2, self.H.L[o,o,v,v]))

        # MP2 loop (optional)
        if self.it2_opt:
            self._MP2_loop(t2,self.H.F,self.H.ERI,self.H.L,Dijab)
         
        print("Computing PNOs.  Canonical VMO dim: %d" % (self.nv))
        
        #Constructing the PNO density
        D = self._pairdensity(t2) 

        # Now obtain the Q and L
        Q, L, eps, dim = self.QL_tensors(v,self.local,t2,D)
        
        self.Q = Q  # transform between canonical VMO and local spaces
        self.L = L  # transform between local and semicanonical local spaces      
        self.eps = eps  # semicananonical local energies
        self.dim = dim  # dimension of local space

        #temporary way to generate make sure the phase factor of Q_ij and L_ij matches with Q_ji and L_ji
        for i in range(self.no):
            for j in range(0,i):
                ij = i*self.no + j
                ji = j*self.no + i

                self.Q[ji] = self.Q[ij]
                self.L[ji] = self.L[ij]
         
    def _build_PNOpp(self):
        """
        Perform MP2 loop in non-canonical MO basis, then construct pair density based on t2 amplitudes
        then build MP2-level PNO

        Attributes
        ----------
        Q: transform between canonical VMO and PNO++ spaces
        L: transform between LPNO and semicanonical PNO++ spaces
        dim: dimension of PNO++ space
        eps: semicananonical PNO++ energies

        Notes
        -----
        Equations from D'Cunha & Crawford 2021 [10.1021/acs.jctc.0c01086]
        """

        o = slice(0, self.no)
        v = slice(self.no, self.no+self.nv)
        
        # Compute MP2 amplitudes in non-canonical MO basis
        eps_occ = np.diag(self.H.F)[o]
        eps_vir = np.diag(self.H.F)[v]
        Dijab = eps_occ.reshape(-1,1,1,1) + eps_occ.reshape(-1,1,1) - eps_vir.reshape(-1,1) - eps_vir
        
        # initial guess amplitudes
        t2 = self.H.ERI[o,o,v,v]/Dijab
        
        # MP2 loop (optional) 
        if self.it2_opt:
            self._MP2_loop(t2,self.H.F,self.H.ERI,self.H.L,Dijab)
        
        # Construct the perturbed pair density, Eqn. 10  
        D = self._pert_pairdensity(t2)

        # Now obtain Q and L 
        Q, L, eps, dim = self.QL_tensors(v,self.local,t2,D)       
    
        self.Q = Q  # transform between canonical VMO and local spaces
        self.L = L  # transform between local and semicanonical local spaces 
        self.eps = eps  # semicananonical local energies
        self.dim = dim  # dimension of local space

        #temporary way to generate make sure the phase factor of Q_ij and L_ij matches with Q_ji and L_ji
        for i in range(self.no):
            for j in range(0,i):
                ij = i*self.no + j
                ji = j*self.no + i

                self.Q[ji] = self.Q[ij]
                self.L[ji] = self.L[ij]

    def _pert_pairdensity(self,t2):
        '''
         Constructing the approximated perturbed pair density
        
        Notes
        -----
        Modification of Ruhee's construction of the pno++ density 
        For now, not frequency dependent (No +omega in the energy denominators)
        pert = "mu" only
        '''
        o = slice(0, self.no)
        v = slice(self.no, self.no+self.nv)
        print("Perturbed density on. Preparing perturbed density PNOs.")

        # Hbar_ii  = f_ii + t_inef ( 2 * <in|ef> - <in|fe> )
        Hbar_oo = self.H.F[o,o].copy()
        Hbar_oo += contract ('inef,mnef->mi',t2, self.H.L[o,o,v,v])
        Hbar_ii = Hbar_oo.diagonal().copy() 
       
        # Hbar_aa = f_aa - t_mnfa (2 * <mn|fa> - <mn|af> )
        Hbar_vv = self.H.F[v,v].copy()
        Hbar_vv -= contract ('mnfa,mnfe->ae',t2,self.H.L[o,o,v,v])
        Hbar_aa = Hbar_vv.diagonal().copy()
        denom_ia = Hbar_ii.reshape(-1,1) - Hbar_aa

        #need to add this for response
        #denom_ia += omega
                
        denom_ijab = Hbar_ii.reshape(-1, 1, 1, 1) + Hbar_ii.reshape(-1, 1, 1) - Hbar_aa.reshape(-1, 1) - Hbar_aa

        #going to ignore the omega for a moment such that it is a static case
        #denom_ijab += omega

        self.denom_tuple = (denom_ia, denom_ijab)

        # need to initialize the Abar terms
        A_list = {}
        X_guess = {}
        D = np.zeros((self.no * self.no, self.nv, self.nv))
 
        ## Here, perturbation is dipole moment
        pert = "mu"    
        if pert == "mu":
            #dirn = ['X','Y','Z']
            for i in range(3):
                A_list[i] = self.H.mu[i]
                A = A_list[i]

                # Build guess Abar
                # Abar_ijab = P_ij^ab (t_ij^eb A_ae - t_mj^ab A_mi)
                Avvoo = contract('ijeb,ae->abij', t2, A[self.no:, self.no:])
                Avvoo -= contract('mjab,mi->abij', t2, A[:self.no, :self.no])
                Abar = Avvoo.swapaxes(0,2).swapaxes(1,3)
                Abar += Abar.swapaxes(0,1).swapaxes(2,3)

                # Build guess X's
                # X_ijab = Abar_ijab / Hbar_ii + Hbar_jj - Hbar_aa _ Hbar_bb
                X_guess[i] = Abar.copy()
                X_guess[i] /= denom_ijab

                D += self._pairdensity(X_guess[i])
  
            D /= 3.0
        return D

    def _pairdensity(self, t_ijab):
        # Create Tij and Ttij
        T_ij = t_ijab.copy().reshape((self.no * self.no, self.nv, self.nv))
        Tt_ij = 2.0 * T_ij.copy()
        Tt_ij -= T_ij.swapaxes(1, 2)

        # Form pair densities
        D = np.zeros((self.no * self.no, self.nv, self.nv))
        for ij in range(self.no * self.no):
            i = ij // self.no
            j = ij % self.no
            D[ij] = contract('ab,bc->ac', T_ij[ij], Tt_ij[ij].T) + contract('ab,bc->ac', T_ij[ij].T, Tt_ij[ij])
            D[ij] *= 2.0 / (1.0 + int(i==j))
            D[ij] += D[ij].T
            D[ij] *= 0.5
        return D

    def QL_tensors(self,v,local,t2,D):
        # Create list for Q, L and eps
        Q_full = np.zeros_like(t2.copy().reshape((self.no*self.no,self.nv,self.nv)))
        Q = []  # truncated PNO list
        occ = np.zeros((self.no*self.no, self.nv))
        dim = np.zeros((self.no*self.no), dtype=int)  # dimension of local space for each pair
        L = [] # semicanonical PNO list
        eps = [] # approximated virtual orbital energies
        T2_local = 0

        for ij in range(self.no*self.no):
            i = ij // self.no
            j = ij % self.no
  
            # Compute local and truncate
            occ[ij], Q_full[ij] = np.linalg.eigh(D[ij])
            if (occ[ij] < 0).any(): # Check for negative occupation numbers
                neg = occ[ij][(occ[ij]<0)].min()
                print("Warning! Negative occupation numbers up to {} detected. \
                      Using absolute values - please check if your input is correct.".format(neg))
            dim[ij] = (np.abs(occ[ij]) > self.cutoff).sum()
            Q.append(Q_full[ij, :, (self.nv-dim[ij]):])

            # Compute semicanonical virtual space
            F = Q[ij].T @ self.H.F[v,v] @ Q[ij]  # Fock matrix in local basis
            eval, evec = np.linalg.eigh(F)
            eps.append(eval)
            L.append(evec)
            T2_local += dim[ij] * dim[ij]
            print(local + " dimension of pair %d = %d" % (ij, dim[ij]))

        print("Average " + local + " dimension: %2.3f" % (np.average(dim)))
        print("T2 " +  local + ": %d" % (T2_local))
        T2_full = (self.no*self.no)*(self.nv*self.nv)
        print("T2 full: %d" % (T2_full))
        print("T2 Ratio: %3.12f" % (T2_local/T2_full))
        return Q, L, eps, dim
        
    def _MP2_loop(self,t2,F,ERI,L,Dijab):
        '''
        Perform the MP2 loop by minimization of the Hylleraas functional
    
        Parameters
        ----------
        t2: numpy array
            initial amplitudes
        ERI: numpy array
            two-electron repulsion integrals
        L: numpy array
            2*ERI - 2*ERI.swapaxes(2,3)
        Dijab: numpy array 
            Fock matrix eigenvalue denominator

        Notes
        -----
        Hylleraas functional form currently does not include overlap terms

        TODO
        ----
        Add optional overlap terms
        '''

        o = slice(0, self.no)
        v = slice(self.no, self.no+self.nv)
        emp2 = contract('ijab,ijab->', t2, L[o,o,v,v])
        print("MP2 Iter %3d: MP2 Ecorr = %.15f  dE = % .5E" % (0, emp2, -emp2))
        
        maxiter = 200
        ediff = emp2
        rmsd = 0.0
        niter = 0

        while ((abs(ediff) > self.e_conv) or (abs(rmsd) > self.r_conv)) and (niter <= maxiter):
            niter += 1
            elast = emp2
            r2 = 0.5 * ERI[o,o,v,v].copy()
            r2 += contract('ijae,be->ijab', t2, F[v,v])
            r2 -= contract('imab,mj->ijab', t2, F[o,o])
            r2 = r2 + r2.swapaxes(0,1).swapaxes(2,3)
            
            t2 += r2/Dijab

            rmsd = np.sqrt(contract('ijab,ijab->', r2/Dijab, r2/Dijab))

            emp2 = contract('ijab,ijab->', t2, L[o,o,v,v])
            ediff = emp2 - elast

            print("MP2 Iter %3d: MP2 Ecorr = %.15f  dE = % .5E  rmsd = % .5E" % (niter, emp2, ediff, rmsd))        

    def _sim_MP2_loop(self):
        print("Now doing a comparison against simulation code")
        Q = self.Q
        L = self.L
        o = slice(0,self.no)
        v = slice(self.no, self.no + self.nv)
        
        # localized fock occupied matrix 
        F_occ = self.H.F[o,o]

        # approximated canonical orbital energies
        eps_occ = np.diag(self.H.F)[o]
        eps_vir = np.diag(self.H.F)[v]
        Dijab = eps_occ.reshape(-1,1,1,1) + eps_occ.reshape(-1,1,1) - eps_vir.reshape(-1,1) - eps_vir

        # initial guess amplitudes
        t2 = self.H.ERI[o,o,v,v]/Dijab
        
        for ij in range(self.no*self.no):
            i = ij // self.no
            j = ij % self.no

            t2_ij = L[ij].T @ Q[ij].T @ t2[i,j] @ Q[ij] @ L[ij]
            t2_ij /= -1*(self.eps[ij].reshape(-1,1) + self.eps[ij].reshape(1,-1) - self.H.F[i,i] - self.H.F[j,j])       
            t2[i,j] = Q[ij] @ L[ij] @ t2_ij @ L[ij].T @ Q[ij].T
       
        t2_ij = 0
     
        emp2 = contract('ijab,ijab->', t2, self.H.L[o,o,v,v])
        print("MP2 Iter %3d: MP2 Ecorr = %.15f  dE = % .5E" % (0, emp2, -emp2))
      
        e_conv = 1e-7
        r_conv = 1e-7
        maxiter = 100
        ediff = emp2
        niter = 0
        
        while ((abs(ediff) > e_conv) or (abs(rmsd) > r_conv)) and (niter <= maxiter):
            niter += 1
            elast = emp2
            emp2 = 0
            rmsd = 0
 
            r2 = 0.5 * self.H.ERI[o,o,v,v].copy()
            r2 += contract('ijac,cb->ijab', t2, self.H.F[v,v])
            r2 -= contract('imab,mj->ijab', t2, self.H.F[o,o])
            r2 = r2 + r2.swapaxes(0,1).swapaxes(2,3)
            
            new_tijab = np.zeros((self.no, self.no, self.nv, self.nv))
             
            new_tijab = self.filter_t2amps(r2) 
 
            t2 += new_tijab
 
            emp2 = contract('ijab,ijab->', t2, self.H.L[o,o,v,v])

            ediff = emp2 - elast

            rmsd = np.sqrt(contract('ijab,ijab->', new_tijab, new_tijab))

            print("MP2 Iter %3d: MP2 Ecorr = %.15f  dE = % .5E  rmsd = % .5E" % (niter, emp2, ediff, rmsd))

    def _local_MP2_loop(self,local,S):
        """
        Performs the MP2 loop in the transformed local basis (PAO, PNO)

        Attributes
        ----------
        Q: transform between canonical VMO and local spaces
        L: transform between local and semicanonical local spaces
        eps: semicananonical local energies

        Notes
        -----
        Modification to Zach's dlpno-mp2 python code
        Equations from Pinski, Riplinger, Valeev, et al 2015 [10.1063/1.4926879]         
        """
        Q = self.Q
        L = self.L
        o = slice(0,self.no)
        v = slice(self.no, self.no + self.nv)
        
        # noting the occupied fock matrix
        F_occ = self.H.F[o,o]
       
        # ERI_ij = local_semi by local_semi
        # t2_ij = local_semi by local_semi

        # initial guess amplitude in the approximated MO basis, dont really need
        eps_occ = np.diag(self.H.F)[o]
        eps_vir = np.diag(self.H.F)[v]
        Dijab = eps_occ.reshape(-1,1,1,1) + eps_occ.reshape(-1,1,1) - eps_vir.reshape(-1,1) - eps_vir
        t2 = self.H.ERI[o,o,v,v]/Dijab
  
        ERI_ij = []
        t2_ij = []

        for ij in range(self.no*self.no):
            i = ij // self.no
            j = ij % self.no
                
            ERI_ij.append(L[ij].T @ Q[ij].T @ self.H.ERI[i,j,v,v] @ Q[ij] @ L[ij])
             
            t2_ij.append( -1.0 * ERI_ij[ij] / (self.eps[ij].reshape(1,-1) + self.eps[ij].reshape(-1,1) - self.H.F[i,i] - self.H.F[j,j]))
        
        # parameters for the MP2 loop
        maxiter = 100
                
        emp2 = contract('ijab,ijab->', t2,self.H.L[o,o,v,v])
        print(emp2)
        ediff = emp2
        niter = 0
        maxiter = 100

        while ((abs(ediff) > self.e_conv) or (abs(rmsd) > self.r_conv)) and (niter <= maxiter):
            niter += 1
            elast = emp2
            emp2 = 0
            rmsd = 0
           
            #Eqn. 13
            for ij in range(self.no*self.no):  
                i = ij // self.no 
                j = ij % self.no
                    
                # self.eps[ij] contains the semicanonical orbital energies obtain through the diagonalization of the local fock matrix
                r2_ij = ERI_ij[ij] + (self.eps[ij].reshape(-1,1) + self.eps[ij].reshape(1,-1) - self.H.F[i,i] - self.H.F[j,j])* t2_ij[ij]

                for k in range(self.no):
                    if i != k: 
                        kj = self.no * k + j 
                        S_ijkj = L[ij].T @ Q[ij].T @ Q[kj] @ L[kj]
                        r2_ij -= F_occ[i,k] * contract('rs,ar,bs->ab',t2_ij[kj],S_ijkj,S_ijkj)
                    if j != k:
                        ik = self.no * i + k 
                        S_ijik = L[ij].T @ Q[ij].T @ Q[ik] @ L[ik]
                        r2_ij -= F_occ[k,j] * contract('rs,ar,bs->ab',t2_ij[ik],S_ijik,S_ijik)
                

                t2_ij[ij] -= r2_ij / (self.eps[ij].reshape(-1,1) + self.eps[ij].reshape(1,-1) - self.H.F[i,i] - self.H.F[j,j])
                       
                rmsd += np.sqrt(contract('ab,ab->', r2_ij, r2_ij))
                
                L_ij = 2.0 * t2_ij[ij] - t2_ij[ij].T
                e_ij_mp2 = np.sum(np.multiply(ERI_ij[ij], L_ij))
                emp2 += e_ij_mp2
        
            ediff = emp2 - elast

            print("MP2 Iter %3d: MP2 Ecorr = %.15f dE = % .5E rmsd = % .5E" % (niter, emp2, ediff, rmsd))
    
#Debug 
    def filter_r1amps(self, r1, name):
       no = self.no
       nv = self.nv
       dim = self.dim

       t1 = np.zeros((no,nv))
       for i in range(no):
           ii = i * no + i

           X = self.Q[ii].T @ r1[i]
           Y = self.L[ii].T @ X
           if i == 2:
               self.Debug._store_t1(Y, name)  
 
    def filter_Hvv(self,Hvv,name):
        no = self.no
        nv = self.nv
        dim = self.dim

        Q = self.Q
        L = self.L
        t2_ij = []
        for ij in range(no*no):
            i = ij // no
            j = ij % no
            ji = j*self.no + i

            QL = Q[ij] @ L[ij]

            Y = QL.T @ Hvv @ QL
            t2_ij.append(Y)

        ij = 0
        self.Debug._store_t2(t2_ij[ij],name)

    def filter_r2amps(self,r2,name):
        no = self.no
        nv = self.nv
        dim = self.dim

        Q = self.Q
        L = self.L
        t2_ij = []
        t2 = np.zeros((no,no,nv,nv))
        for ij in range(no*no):
            i = ij // no
            j = ij % no
            ji = j*self.no + i

            QL = Q[ij] @ L[ij]

            Y = QL.T @ r2[i,j] @ QL
            t2_ij.append(Y)

        ij = 0
        self.Debug._store_t2(t2_ij[ij],name)

    def filter_t2amps(self,r2):
        no = self.no
        nv = self.nv
        dim = self.dim

        t2 = np.zeros((no,no,nv,nv))
        for ij in range(no*no):
            i = ij // no
            j = ij % no

            X = self.Q[ij].T @ r2[i,j] @ self.Q[ij]
            Y = self.L[ij].T @ X @ self.L[ij]

            for a in range(dim[ij]):
                for b in range(dim[ij]):
                    Y[a,b] = Y[a,b]/(self.H.F[i,i] + self.H.F[j,j] - self.eps[ij][a] - self.eps[ij][b])

            X = self.L[ij] @ Y @ self.L[ij].T
            t2[i,j] = self.Q[ij] @ X @ self.Q[ij].T

        return t2

    def filter_amps(self, r1, r2):
        no = self.no
        nv = self.nv
        dim = self.dim

        t1 = np.zeros((no,nv))
        for i in range(no):
            ii = i * no + i

            X = self.Q[ii].T @ r1[i]
            Y = self.L[ii].T @ X

            for a in range(dim[ii]):
                Y[a] = Y[a]/(self.H.F[i,i] - self.eps[ii][a])

            X = self.L[ii] @ Y
            t1[i] = self.Q[ii] @ X

        t2 = np.zeros((no,no,nv,nv))
        for ij in range(no*no):
            i = ij // no
            j = ij % no
   
            X = self.Q[ij].T @ r2[i,j] @ self.Q[ij]
            Y = self.L[ij].T @ X @ self.L[ij]

            for a in range(dim[ij]):
                for b in range(dim[ij]):
                    Y[a,b] = Y[a,b]/(self.H.F[i,i] + self.H.F[j,j] - self.eps[ij][a] - self.eps[ij][b])

            X = self.L[ij] @ Y @ self.L[ij].T
            t2[i,j] = self.Q[ij] @ X @ self.Q[ij].T

        return t1, t2

    def filter_res(self, r1, r2):
        no = self.no
        nv = self.nv

        t1 = np.zeros((no,nv)).astype('complex128')
        for i in range(no):
            ii = i * no + i

            X = self.Q[ii].T @ r1[i]
            Y = self.L[ii].T @ X
            X = self.L[ii] @ Y
            t1[i] = self.Q[ii] @ X

        t2 = np.zeros((no,no,nv,nv)).astype('complex128')
        for ij in range(no*no):
            i = ij // no
            j = ij % no

            X = self.Q[ij].T @ r2[i,j] @ self.Q[ij]
            Y = self.L[ij].T @ X @ self.L[ij]
            X = self.L[ij] @ Y @ self.L[ij].T
            t2[i,j] = self.Q[ij] @ X @ self.Q[ij].T

        return t1, t2

    def trans_integrals(self, o, v):
        """
        Transforming all the necessary integrals to the semi-canonical PNO basis, stored in a list with length occ*occ
 
        Notes
        -----
        contraction notations: i,j,a,b are MOs; A,B,C,D virtual semicanonical PNO
        """

        trans_intstart = time.time()

        #Initializing the transformation matrices
        Q = self.Q
        L = self.L
        
        QL = []
<<<<<<< HEAD
        QLT = []

        Fov_ij = []
        Fvv_ij = []

        ERIoovo_ij = []
        ERIooov_ij = []
        ERIovvv_ij = []
        ERIvvvv_ij = []
        ERIoovv_ij = []
        ERIovvo_ij = []
        ERIvvvo_ij = []
        ERIovov_ij = []
        ERIovoo_ij = []
        ERIvovv_ij = []
        ERIvovo_ij = []
        ERIvoov_ij = []

        Loovv_ij = []
        Lovvv_ij = []
        Looov_ij = []
        Loovo_ij = []
        Lovvo_ij = []
=======
        Fov = []
        Fvv = []
        ERIoovo = []
        ERIooov = []
        ERIovvv = []
        ERIvvvv = []
        ERIoovv = []
        ERIovvo = []
        ERIvvvo = []
        ERIovov = []
        ERIovoo = []
        Loovv = []
        Lovvv = []
        Looov = []
        Loovo = []
        Lovvo = []
>>>>>>> 63bdb138

        for ij in range(self.no*self.no):
            i = ij // self.no
            j = ij % self.no

            QL.append(Q[ij] @ L[ij])

            Fov.append(self.H.F[o,v] @ QL[ij])

            Fvv.append(L[ij].T @ Q[ij].T @ self.H.F[v,v] @ QL[ij])

            ERIoovo.append(contract('ijak,aA->ijAk', self.H.ERI[o,o,v,o],QL[ij]))

            ERIooov.append(ERIoovo[ij].swapaxes(0,1).swapaxes(2,3))

            ERIovoo.append(ERIooov[ij].swapaxes(0,2).swapaxes(1,3))

            tmp = contract('ijab,aA->ijAb',self.H.ERI[o,o,v,v], QL[ij])
            ERIoovv.append(contract('ijAb,bB->ijAB',tmp,QL[ij]))

            ERIovvo.append(ERIoovv[ij].swapaxes(1,3))

            tmp1 = contract('iajb,aA->iAjb',self.H.ERI[o,v,o,v], QL[ij])
            ERIovov.append(contract('iAjb,bB->iAjB',tmp1, QL[ij]))

            tmp2 = contract('iabc,aA->iAbc',self.H.ERI[o,v,v,v], QL[ij])
            tmp2 = contract('iAbc,bB->iABc',tmp2, QL[ij])
            ERIovvv.append(contract('iABc,cC->iABC',tmp2, QL[ij]))

            tmp3 = ERIovvv[ij].swapaxes(0,1).swapaxes(2,3)
            ERIvvvo.append(tmp3.swapaxes(1,3))

<<<<<<< HEAD
            tmp14 = contract('aibc,aA->Aibc',self.H.ERI[v,o,v,v], QL[ij])
            tmp15 = contract('Aibc,bB->AiBc',tmp14, QL[ij]) 
            ERIvovv_ij.append(contract('AiBc,cC->AiBC',tmp15, QL[ij]))

            tmp16 = contract('aibj,aA->Aibj',self.H.ERI[v,o,v,o], QL[ij])
            ERIvovo_ij.append(contract('Aibj,bB->AiBj', tmp16, QL[ij]))

            tmp17 = contract('aijb,aA->Aijb',self.H.ERI[v,o,o,v], QL[ij])
            ERIvoov_ij.append(contract('Aijb,bB->AijB', tmp17, QL[ij]))

            Loovo_ij.append(contract('ijak,aA->ijAk', self.H.L[o,o,v,o],QL[ij]))
=======
            tmp4 = contract('abcd,aA->Abcd',self.H.ERI[v,v,v,v], QL[ij])
            tmp4 = contract('Abcd,bB->ABcd',tmp4, QL[ij])
            tmp4 = contract('ABcd,cC->ABCd',tmp4, QL[ij])
            ERIvvvv.append(contract('ABCd,dD->ABCD',tmp4, QL[ij]))
            
            Loovo.append(contract('ijak,aA->ijAk', self.H.L[o,o,v,o],QL[ij]))
>>>>>>> 63bdb138

            Looov.append(Loovo[ij].swapaxes(0,1).swapaxes(2,3))

            tmp5 = contract('ijab,aA->ijAb',self.H.L[o,o,v,v], QL[ij])
            Loovv.append(contract('ijAb,bB->ijAB',tmp5,QL[ij]))

            Lovvo.append(Loovv[ij].swapaxes(1,3))

            tmp6 = contract('iabc,aA->iAbc',self.H.L[o,v,v,v], QL[ij])
            tmp6 = contract('iAbc,bB->iABc',tmp6, QL[ij])
            Lovvv.append(contract('iABc,cC->iABC',tmp6, QL[ij]))

            self.QL = QL
<<<<<<< HEAD
            self.QLT = QLT
            self.Fov_ij = Fov_ij
            self.Fvv_ij = Fvv_ij

            self.ERIoovo_ij = ERIoovo_ij
            self.ERIooov_ij = ERIooov_ij
            self.ERIovvv_ij = ERIovvv_ij
            self.ERIvvvv_ij = ERIvvvv_ij
            self.ERIoovv_ij = ERIoovv_ij
            self.ERIovvo_ij = ERIovvo_ij
            self.ERIvvvo_ij = ERIvvvo_ij
            self.ERIovov_ij = ERIovov_ij
            self.ERIovoo_ij = ERIovoo_ij
            self.ERIvovv_ij = ERIvovv_ij
            self.ERIvoov_ij = ERIvoov_ij
            self.ERIvovo_ij = ERIvovo_ij
            self.Loovv_ij = Loovv_ij
            self.Lovvv_ij = Lovvv_ij
            self.Looov_ij = Looov_ij
            self.Loovo_ij = Loovo_ij
            self.Lovvo_ij = Lovvo_ij

        print("Integrals transformed in %.3f seconds." % (time.time() - trans_intstart))
=======
            self.Fov = Fov
            self.Fvv = Fvv
            self.ERIoovo = ERIoovo
            self.ERIooov = ERIooov
            self.ERIovvv = ERIovvv
            self.ERIvvvv = ERIvvvv
            self.ERIoovv = ERIoovv
            self.ERIovvo = ERIovvo
            self.ERIvvvo = ERIvvvo
            self.ERIovov = ERIovov
            self.ERIovoo = ERIovoo
            self.Loovv = Loovv
            self.Lovvv = Lovvv
            self.Looov = Looov
            self.Loovo = Loovo
            self.Lovvo = Lovvo

        print("Integrals transformed in %.3f seconds." % (time.time() - trans_intstart))

    def overlaps(self, QL): 
        """
        Generating and storing overlap terms

        Notes
        -----
        Length: two unique index = no*no, three unique index = no*no*no, four unique index = no*no*no*no 
        Computational scaling is length*(nv*nv)  
        Storage size is length*(pno*pno) where pno dimension varies based on cutoff
        
        To do
        -----
        Compare the timings for the use of stored overlap terms versus "on the fly" overlap terms 
        """
        no = self.no 

        Sijmm = []
        Sijim = []
        Sijmj = []
        Sijnn = []
        Sijin = []
        Sijnj = []
        Sijjn = []
        Sijmn = []
        
        for i in range(no):
            for j in range(no):
                ij = i*no + j
                for m in range(no):
                    mm = m*no + m
                    im = i*no + m
                    mj = m*no + j

                    Sijmm.append(QL[ij].T @ QL[mm])
                    Sijim.append(QL[ij].T @ QL[im]) 
                    Sijmj.append(QL[ij].T @ QL[mj])  

                for n in range(no):
                    nn = n*no + n
                    _in = i*no + n 
                    nj = n*no + j 
                    jn = j*no + n

                    Sijnn.append(QL[ij].T @ QL[nn])
                    Sijin.append(QL[ij].T @ QL[_in]) 
                    Sijnj.append(QL[ij].T @ QL[nj])
                    Sijjn.append(QL[ij].T @ QL[jn])

                for mn in range(no*no):
                    Sijmn.append(QL[ij].T @ QL[mn])

        self.Sijmj = Sijmj
        self.Sijmm = Sijmm 
        self.Sijim = Sijim
        self.Sijnn = Sijnn
        self.Sijin = Sijin
        self.Sijnj = Sijnj
        self.Sijjn = Sijjn
        self.Sijmn = Sijmn
>>>>>>> 63bdb138
<|MERGE_RESOLUTION|>--- conflicted
+++ resolved
@@ -880,31 +880,6 @@
         L = self.L
         
         QL = []
-<<<<<<< HEAD
-        QLT = []
-
-        Fov_ij = []
-        Fvv_ij = []
-
-        ERIoovo_ij = []
-        ERIooov_ij = []
-        ERIovvv_ij = []
-        ERIvvvv_ij = []
-        ERIoovv_ij = []
-        ERIovvo_ij = []
-        ERIvvvo_ij = []
-        ERIovov_ij = []
-        ERIovoo_ij = []
-        ERIvovv_ij = []
-        ERIvovo_ij = []
-        ERIvoov_ij = []
-
-        Loovv_ij = []
-        Lovvv_ij = []
-        Looov_ij = []
-        Loovo_ij = []
-        Lovvo_ij = []
-=======
         Fov = []
         Fvv = []
         ERIoovo = []
@@ -921,7 +896,6 @@
         Looov = []
         Loovo = []
         Lovvo = []
->>>>>>> 63bdb138
 
         for ij in range(self.no*self.no):
             i = ij // self.no
@@ -954,26 +928,12 @@
             tmp3 = ERIovvv[ij].swapaxes(0,1).swapaxes(2,3)
             ERIvvvo.append(tmp3.swapaxes(1,3))
 
-<<<<<<< HEAD
-            tmp14 = contract('aibc,aA->Aibc',self.H.ERI[v,o,v,v], QL[ij])
-            tmp15 = contract('Aibc,bB->AiBc',tmp14, QL[ij]) 
-            ERIvovv_ij.append(contract('AiBc,cC->AiBC',tmp15, QL[ij]))
-
-            tmp16 = contract('aibj,aA->Aibj',self.H.ERI[v,o,v,o], QL[ij])
-            ERIvovo_ij.append(contract('Aibj,bB->AiBj', tmp16, QL[ij]))
-
-            tmp17 = contract('aijb,aA->Aijb',self.H.ERI[v,o,o,v], QL[ij])
-            ERIvoov_ij.append(contract('Aijb,bB->AijB', tmp17, QL[ij]))
-
-            Loovo_ij.append(contract('ijak,aA->ijAk', self.H.L[o,o,v,o],QL[ij]))
-=======
             tmp4 = contract('abcd,aA->Abcd',self.H.ERI[v,v,v,v], QL[ij])
             tmp4 = contract('Abcd,bB->ABcd',tmp4, QL[ij])
             tmp4 = contract('ABcd,cC->ABCd',tmp4, QL[ij])
             ERIvvvv.append(contract('ABCd,dD->ABCD',tmp4, QL[ij]))
             
             Loovo.append(contract('ijak,aA->ijAk', self.H.L[o,o,v,o],QL[ij]))
->>>>>>> 63bdb138
 
             Looov.append(Loovo[ij].swapaxes(0,1).swapaxes(2,3))
 
@@ -987,31 +947,6 @@
             Lovvv.append(contract('iABc,cC->iABC',tmp6, QL[ij]))
 
             self.QL = QL
-<<<<<<< HEAD
-            self.QLT = QLT
-            self.Fov_ij = Fov_ij
-            self.Fvv_ij = Fvv_ij
-
-            self.ERIoovo_ij = ERIoovo_ij
-            self.ERIooov_ij = ERIooov_ij
-            self.ERIovvv_ij = ERIovvv_ij
-            self.ERIvvvv_ij = ERIvvvv_ij
-            self.ERIoovv_ij = ERIoovv_ij
-            self.ERIovvo_ij = ERIovvo_ij
-            self.ERIvvvo_ij = ERIvvvo_ij
-            self.ERIovov_ij = ERIovov_ij
-            self.ERIovoo_ij = ERIovoo_ij
-            self.ERIvovv_ij = ERIvovv_ij
-            self.ERIvoov_ij = ERIvoov_ij
-            self.ERIvovo_ij = ERIvovo_ij
-            self.Loovv_ij = Loovv_ij
-            self.Lovvv_ij = Lovvv_ij
-            self.Looov_ij = Looov_ij
-            self.Loovo_ij = Loovo_ij
-            self.Lovvo_ij = Lovvo_ij
-
-        print("Integrals transformed in %.3f seconds." % (time.time() - trans_intstart))
-=======
             self.Fov = Fov
             self.Fvv = Fvv
             self.ERIoovo = ERIoovo
@@ -1089,5 +1024,4 @@
         self.Sijin = Sijin
         self.Sijnj = Sijnj
         self.Sijjn = Sijjn
-        self.Sijmn = Sijmn
->>>>>>> 63bdb138
+        self.Sijmn = Sijmn