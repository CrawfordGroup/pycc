--- conflicted
+++ resolved
@@ -940,10 +940,6 @@
                     _in = i*no + n 
                     nj = n*no + j 
                     jn = j*no + n
-<<<<<<< HEAD
-                    ijn = ij*no + n
-=======
->>>>>>> 04f657b1
 
                     Sijnn.append(QL[ij].T @ QL[nn])
                     Sijin.append(QL[ij].T @ QL[_in]) 
@@ -952,11 +948,7 @@
 
                 for mn in range(no*no):
                     Sijmn.append(QL[ij].T @ QL[mn])
-<<<<<<< HEAD
-
-=======
-               
->>>>>>> 04f657b1
+
         self.Sijmj = Sijmj
         self.Sijmm = Sijmm 
         self.Sijim = Sijim
