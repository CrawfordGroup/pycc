"""
ccdensity.py: Builds the CC density.
"""

if __name__ == "__main__":
    raise Exception("This file cannot be invoked on its own.")


import time
from .density_eqs import build_Dov, build_Dvo, build_Dvv, build_Doo
from .density_eqs import build_Doooo, build_Dvvvv, build_Dooov, build_Dvvvo
from .density_eqs import build_Dovov, build_Doovv
import numpy as np
from opt_einsum import contract
import numpy as np


class ccdensity(object):
    """
    An RHF-CCSD Density object.

    Attributes
    ----------
    Dov : NumPy array
        The occupied-virtual block of the one-body density.
    Dvo : NumPy array
        The virtual-occupied block of the one-body density.
    Dvv : NumPy array
        The virtual-virtual block of the one-body density.
    Doo : NumPy array
        The occupied-occupied block of the one-body density.
    Doooo : NumPy array
        The occ,occ,occ,occ block of the two-body density.
    Dvvvv : NumPy array
        The vir,vir,vir,vir block of the two-body density.
    Dooov : NumPy array
        The occ,occ,occ,vir block of the two-body density.
    Dvvvo : NumPy array
        The vir,vir,vir,occ block of the two-body density.
    Dovov : NumPy array
        The occ,vir,occ,vir block of the two-body density.
    Doovv : NumPy array
<<<<<<< HEAD
        The occ,vir,occ,occ block of the two-body density.

    Methods
    -------
    compute_onepdm() : Compute the one-electron density for a given set of amplitudes (useful for RTCC)

=======
        The occ,occ,vir,vir block of the two-body density.

    Methods
    -------
    compute_energy()
        Compute the CC energy from the density.  If only onepdm is available, just compute the one-electron energy.
    onepdm()
        Return the CC onepdm as a full matrix.
>>>>>>> 990312cf
    """
    def __init__(self, ccwfn, cclambda, onlyone=False):
        """
        Parameters
        ----------
        ccwfn : PyCC ccenergy object
            contains the necessary T-amplitudes (either instantiated to defaults or converged)
        cclambda : PyCC cclambda object
            Contains the necessary Lambda-amplitudes (instantiated to defaults or converged)
        onlyone : Boolean
            only compute the onepdm if True

        Returns
        -------
        None
        """

        time_init = time.time()

        self.ccwfn = ccwfn
        self.cclambda = cclambda

        t1 = ccwfn.t1
        t2 = ccwfn.t2
        l1 = cclambda.l1
        l2 = cclambda.l2

        self.Dov = build_Dov(t1, t2, l1, l2)
        self.Dvo = build_Dvo(l1)
        self.Dvv = build_Dvv(t1, t2, l1, l2)
        self.Doo = build_Doo(t1, t2, l1, l2)

        self.onlyone = onlyone

        if onlyone is False:
            self.Doooo = build_Doooo(t1, t2, l2)
            self.Dvvvv = build_Dvvvv(t1, t2, l2)
            self.Dooov = build_Dooov(t1, t2, l1, l2)
            self.Dvvvo = build_Dvvvo(t1, t2, l1, l2)
            self.Dovov = build_Dovov(t1, t2, l1, l2)
            self.Doovv = build_Doovv(t1, t2, l1, l2)

        print("\nCCDENSITY constructed in %.3f seconds.\n" % (time.time() - time_init))

    def compute_energy(self):
        """
        Compute the CC energy from the density.  If only onepdm is available, just compute the one-electron energy.

        Parameters
        ----------
        None

        Returns
        -------
        ecc | float
            CCSD correlation energy computed using the one- and two-electron densities
        """

        o = self.ccwfn.o
        v = self.ccwfn.v
        F = self.ccwfn.F
        ERI = self.ccwfn.ERI

        oo_energy = contract('ij,ij->', F[o,o], self.Doo)
        vv_energy = contract('ab,ab->', F[v,v], self.Dvv)
        eone = oo_energy + vv_energy
        print("One-electron CCSD energy = %20.15f" % eone)

        if self.onlyone is True:
            print("Only one-electron density available.")
            ecc = eone
        else:
            oooo_energy = 0.5 * contract('ijkl,ijkl->', ERI[o,o,o,o], self.Doooo)
            vvvv_energy = 0.5 * contract('abcd,abcd->', ERI[v,v,v,v], self.Dvvvv)
            ooov_energy = contract('ijka,ijka->', ERI[o,o,o,v], self.Dooov)
            vvvo_energy = contract('abci,abci->', ERI[v,v,v,o], self.Dvvvo)
            ovov_energy = contract('iajb,iajb->', ERI[o,v,o,v], self.Dovov)
            oovv_energy = 0.5 * contract('ijab,ijab->', ERI[o,o,v,v], self.Doovv)
            etwo = oooo_energy + vvvv_energy + ooov_energy + vvvo_energy + ovov_energy + oovv_energy

            print("OOOV Energy = %20.15f" % oooo_energy)
            print("OOOV Energy = %20.15f" % vvvv_energy)
            print("OOOV Energy = %20.15f" % ooov_energy)
            print("VVVO Energy = %20.15f" % vvvo_energy)
            print("OVOV Energy = %20.15f" % ovov_energy)
            print("OOVV Energy = %20.15f" % oovv_energy)
            print("Two-electron CCSD energy = %20.15f" % etwo)
            ecc = eone + etwo

        print("CCSD Correlation Energy  = %20.15f" % ecc)

        self.ecc = ecc

        return ecc

<<<<<<< HEAD
    def compute_onepdm(self, t1, t2, l1, l2, withref=False):
        """
        Parameters
        ----------
        t1, t2, l1, l2 : NumPy arrays
            current cluster amplitudes
        withref : Boolean (default: False)
            include the reference contribution if True

        Returns
        -------
        onepdm : NumPy array
            the CC one-electron density as a single, full matrix
=======
    def onepdm(self):
        """
        Return the one-electron density as a full matrix.  This is convenient for computing one-electron properties.

        Parameters
        ----------
        None

        Returns
        -------
        onepdm | NumPy array
            The CC onepdm as a full no+nv x no+nv matrix.

>>>>>>> 990312cf
        """
        o = self.ccwfn.o
        v = self.ccwfn.v
        no = self.ccwfn.no
        nv = self.ccwfn.nv
        nt = no + nv

<<<<<<< HEAD
        opdm = np.zeros((nt, nt), dtype='complex128')
        opdm[o,o] = build_Doo(t1, t2, l1, l2)
        if withref is True:
            opdm[o,o] += 2.0 * np.eye(no)  # Reference contribution
        opdm[v,v] = build_Dvv(t1, t2, l1, l2)
        opdm[o,v] = build_Dov(t1, t2, l1, l2)
        opdm[v,o] = build_Dvo(l1)
=======
        opdm = np.zeros((nt, nt))
        opdm[o,o] = self.Doo
        opdm[v,v] = self.Dvv
        opdm[o,v] = self.Dov
        opdm[v,o] = self.Dvo
>>>>>>> 990312cf

        return opdm<|MERGE_RESOLUTION|>--- conflicted
+++ resolved
@@ -40,23 +40,15 @@
     Dovov : NumPy array
         The occ,vir,occ,vir block of the two-body density.
     Doovv : NumPy array
-<<<<<<< HEAD
+        The occ,occ,vir,vir block of the two-body density.
         The occ,vir,occ,occ block of the two-body density.
 
     Methods
     -------
-    compute_onepdm() : Compute the one-electron density for a given set of amplitudes (useful for RTCC)
-
-=======
-        The occ,occ,vir,vir block of the two-body density.
-
-    Methods
-    -------
-    compute_energy()
+    compute_energy() :
         Compute the CC energy from the density.  If only onepdm is available, just compute the one-electron energy.
-    onepdm()
-        Return the CC onepdm as a full matrix.
->>>>>>> 990312cf
+    compute_onepdm() : 
+        Compute the one-electron density for a given set of amplitudes (useful for RTCC)
     """
     def __init__(self, ccwfn, cclambda, onlyone=False):
         """
@@ -152,7 +144,6 @@
 
         return ecc
 
-<<<<<<< HEAD
     def compute_onepdm(self, t1, t2, l1, l2, withref=False):
         """
         Parameters
@@ -166,21 +157,6 @@
         -------
         onepdm : NumPy array
             the CC one-electron density as a single, full matrix
-=======
-    def onepdm(self):
-        """
-        Return the one-electron density as a full matrix.  This is convenient for computing one-electron properties.
-
-        Parameters
-        ----------
-        None
-
-        Returns
-        -------
-        onepdm | NumPy array
-            The CC onepdm as a full no+nv x no+nv matrix.
-
->>>>>>> 990312cf
         """
         o = self.ccwfn.o
         v = self.ccwfn.v
@@ -188,7 +164,6 @@
         nv = self.ccwfn.nv
         nt = no + nv
 
-<<<<<<< HEAD
         opdm = np.zeros((nt, nt), dtype='complex128')
         opdm[o,o] = build_Doo(t1, t2, l1, l2)
         if withref is True:
@@ -196,12 +171,5 @@
         opdm[v,v] = build_Dvv(t1, t2, l1, l2)
         opdm[o,v] = build_Dov(t1, t2, l1, l2)
         opdm[v,o] = build_Dvo(l1)
-=======
-        opdm = np.zeros((nt, nt))
-        opdm[o,o] = self.Doo
-        opdm[v,v] = self.Dvv
-        opdm[o,v] = self.Dov
-        opdm[v,o] = self.Dvo
->>>>>>> 990312cf
 
         return opdm